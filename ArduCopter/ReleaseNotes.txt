ArduPilot Copter Release Notes:
------------------------------------------------------------------
<<<<<<< HEAD
ArduHeli 3.5.4 08-Nov-2017
Differences/Changes from Copter 3.5.4rc1
1) EKF Updates with origin height mask (Paul Riseborough)
2) Swash control direction for leading/trailing edge (Rob Lefebvre)
=======
Copter 3.5.4 23-Nov-2017 / 3.5.4-rc2 17-Nov-2017
Changes from 3.5.3
1) Compass improvements / bug fixes:
    a) probe for LIS3MDL on I2C address 0x1e
    b) bug fix pixracer compass detection
>>>>>>> 284349c3
------------------------------------------------------------------
Copter 3.5.4-rc1 08-Nov-2017
Changes from 3.5.3
1) Compass improvements:
    a) support added for QMC5883L, LIS3MDL, IST8310
    b) COMPASS_TYPEMASK parameter allows enabling/disabling individual compass drivers
2) LightWare and MaxBotix range finders supported on both I2C buses
3) Serial port 5 can be used for telemetry or sensors (previously was only for NuttX console)
4) px4pro flight controller supported
5) TradHeli fixes:
    a) motor runup check applies to all flight modes (previously only loiter, poshold, althold)
    b) swashplate behaviour changes when on ground in acro, stabilize and althold
    c) servo test function fixed
    d) direct drive fixed pitch tail fix
    e) Z-axis Accel P gain default lowered to 0.3
6) EKF origin set using SET_GPS_GLOBAL_ORIGIN mavlink message instead of SET_HOME_POSITION
7) Intel Aero supports 921600 baud rate between main flight controller and companion computer
8) Bug fix to I2C race condition on Pixhawk that could occasionally cause I2C device to not be detected
------------------------------------------------------------------
ArduHeli 3.5.3 29-Oct-2017
1) EKF Updates with origin height mask
2) Swashplate behavior updates
3) Change default ACCEL_Z_P for helicopters
4) Add swash control direction for leading/trailing edge
5) Bug fixes:
    a) resolve issue #5396 for swashplate behavior in Acro flight mode
    b) DDFP tail rotor won't start without Motor Interlock raised and armed state = true
    c) resolve issue #6964 for no collective pitch response in servo_test routine
------------------------------------------------------------------
Copter 3.5.3 21-Sep-2017 / Copter 3.5.3-rc1 12-Sep-2017
Changes from 3.5.2
1) Guided mode support yaw and yaw-rate fields from set-position-target message
2) Optical Flow startup retries 10 times 
3) Bug fixes:
    a) Septentrio RTK GPS driver robustness improvements for long messages
    b) dataflash not-logging checks if not initialised
    c) fix reporting of relative-position-NE-to-home (most users will not notice this difference) 
------------------------------------------------------------------
Copter 3.5.2 14-Aug-2017 / Copter 3.5.2-rc1 05-Aug-2017
Changes from 3.5.1
1) GPS glitch arming check and notification (flashing blue-yellow LED, message on HUD)
2) Arming check for minimum voltage (see ARMING_VOLT_MIN parameter)
3) Landing Gear startup behaviour now configurable (see LGR_STARTUP parameter)
4) Solo LED fix when using "boat" mode
5) Intel Aero RTF gets one more I2C bus
6) Bug fixes:
    a) resolve barometer floating point exception when ground pressure set to be negative
    b) resolve freeze if SERVOx_FUNCTION is set above 80   
------------------------------------------------------------------
Copter 3.5.1 31-July-2017 / 3.5.1-rc1 24-July-2017
Changes from 3.5.0
1) fix to RC input corruption when using Spektrum DSMx with Pixracer 
------------------------------------------------------------------
Copter 3.5.0 17-July-2017 / 3.5.0-rc11 12-July-2017
Changes from 3.5-rc10
1) GPS fixes:
    a) Re-enable auto detection of NMEA GPS (revert change from -rc9)
    b) Fix SBF race condition on start (this should resolve SBF GPS detection issues for some users)
2) SF40c driver fix to ignore zero distances
------------------------------------------------------------------
Copter 3.5.0-rc10 08-July-2017
Changes from 3.5-rc9
1) Intel Aero build and default parameter updates
2) EKF final yaw reset lowered from 5m to 2.5m to speed up bad compass detection after takeoff
------------------------------------------------------------------
Copter 3.5.0-rc9 03-July-2017
Changes from 3.5-rc8
1) AutoTune improvement when using position hold (twitches in body-frame instead of earth-frame)
2) GPS fixes:
    a) RTK GPS fix when large RTK correction messages are sent
    b) auto-detection for NMEA disabled (NMEA users must explicitly set GPS_TYPE to 5)
3) EKF bug fixes:
    a) fix bug preventing use of optical flow for terrain height estimation
    b) fix bug affecting accuracy of optical flow estimated height during climb/descent
    c) fix range beacon fusion bugs
4) return accel filter (INS_ACCEL_FILT) to 20hz (some users were seeing oscillations at 10hz)
------------------------------------------------------------------
Copter 3.5.0-rc8 15-Jun-2017
Changes from 3.5-rc7
1) Solo on Master:
    a) add/fix tones and LED support
    b) resolve dataflash health reporting issue
2) Allow flight controller to boot even if critical sensors fail (previously stopped at startup and displayed message people could rarely see)
3) Minor enhancements:
    a) Landing Gear retracts/deploys only when pilot first moves switch (previously would always deploy on startup)
    b) BeagleBoneBlue supports external compass, OLED display 
4) Bug fixes:
    a) increase pilot stick dead zones for roll, pitch and yaw (still slightly more narrow than AC3.4)
    b) increase default roll, pitch and yaw rate IMAX values to 0.5, reduce default yaw rate filter to 2.5hz
    c) reduce accel filter from 20hz to 10hz (smoothes throttle in AltHold)
    d) fix EKF declination fusion
    e) object avoidance fix to ignore old distance measurements and out-of-range distances from range finder
    f) fix poxyz west-east processing (it was backwards)
------------------------------------------------------------------
Copter 3.5-rc7 25-May-2017
Changes from 3.5-rc6
1) Bug fixes and minor enhancements:
    a) fix OneShot ESC calibration and compass-mot calibration
    b) fix Navio2 and ErleBrain crashes caused by insufficient memory allocated to scheduler
    c) AutoTune with position hold only resets target position when roll and/or pitch sticks moved
    d) fix Acro, Sport trainer mode to stop attitude targets going beyond angle limits
    e) sanity check WPNAV_RADIUS is non-zero
    f) MarvelMind driver fixes (still a work-in-progress)
    g) Sanity check command when resuming mission in Auto
------------------------------------------------------------------
Copter 3.5-rc6 15-May-2017
Changes from 3.5-rc5
1) Bug fixes and minor enhancements:
    a) ESC calibration fix when not using safety switch (was waiting for safety switch to be pushed)
    b) Parameter loading improvements (responds sooner after startup, counts parameters in separate thread)
    c) Pilot radio passthrough fix for tradheli, single copter, coax copter
------------------------------------------------------------------
Copter 3.5-rc5 03-May-2017
Changes from 3.5-rc4
1) Intel Aero RTF support
2) Smart battery fetches serial number, temperature and individual cell voltages
3) Vehicle heads towards target point instead of next waypoint during straight line waypoint mission commands in AUTO
4) Visual Odometry supported using VISION_POSITION_DELTA mavlink message
5) Do-Set-Home sets EKF origin allowing user to specify vehicle starting position without GPS
6) Object avoidance parameter (AVOID_MARGIN) allows configuring distance to maintain from objects
7) Motor output can be duplicated to multiple channels
8) IRLock can be connected to any I2C bus
9) Piksi "Multi" GPS support
10) Performance Improvements:
    a) inter-EKF scheduling cooperation (improves load balancing when using multiple EKFs)
    b) parameter requests from GCS processed asynchronously (resolves bad flight behaviour when fetching params in-flight) 
    c) display performance improvements
1) Bug fixes including:
    a) LSM303D (Pixhawk's backup IMU) timing fixes
    b) auxiliary PWM outputs update even when RC input stops
    c) dataflash log over mavlink fixes
    d) EKF recovery from severe errors
    e) reduce twitch when transitioning from spline to straight line waypoints in AUTO
    f) enable motors after initialisation completes (resolves some BLHeli ESC initialisation and calibration issues)
------------------------------------------------------------------
Copter 3.5-rc4 08-Apr-2017
Changes from 3.5-rc3
1) Bug fixes including:
    a) Baro based altitude estimate fixes including limiting ground temperature to reasonable value
    b) Fix 0.6ms lag reduction
    c) Fix Invensense IMU driver temperature reading
    d) Fix semaphore take during interrupts that may have caused very occasional main loop rate issues
    e) Return Home if GCS asks for first (i.e. zero-ith) mission command (required for Solo)
------------------------------------------------------------------
Copter 3.5-rc3 24-Mar-2017
Changes from 3.5-rc2
1) OLED Display fixes:
    a) can be connected to either I2C bus
    b) last character on line correctly cleared
2) bug fix to detect SBUS failsafe on Pixracer
3) bug fix to Gimbal servo reversing
4) ensure WPNAV_LOIT_SPEED is non-zero to avoid divide-by-zero
5) Fence pre-arm check failure messages clarified 
------------------------------------------------------------------
Copter 3.5-rc2 13-Mar-2017
Changes from 3.5-rc1
1) Improved dual GPS support including blending (set GPS_TYPE2=1, GPS_AUTO_SWITCH=2)
2) AutoTune with position hold (enter AutoTune from Loiter or PosHold modes to enable light position hold)
3) New boards/drivers:
    a) PixhawkMini support
    b) AUAV2.1 board support (for AUAV2.1 set BRD_TYPE to 20 to distinguish from PixhawkMini)
    c) Garmin LidarLiteV3 support
    d) Maxell Smart Battery support
    e) Invensense ICM-20602 IMU and ST L3GD20H gyro drivers added
4) IMU to Motor lag reduced by 0.6ms
5) Object Avoidance:
    a) support TeraRanger Tower sensor
    b) support using normal (1-dimensional lidar/sonar)
6) Minor changes/enhancements:
    a) add MOT_SPOOL_TIME parameter to allow users to control spool-up time of motors
    b) remove Solo gimbal from -v2 because of 1MB Flash limit on many Pixhawk1s
    c) altitude check for Guided mode takeoff (must be at least 1m)
    d) auxiliary switch to arm/disarm vehicle (set CH7_OPT to 41)
    e) change battery alarm tone to reduce impact on IMU
    f) add battery monitor health reporting
    g) support DO-FENCE-ENABLE mission command to enable/disable fence during missions
7) Bug Fixes:
    a) OLED Display clears messages after 10seconds
    b) Servo Gimbal output range fix (could attempt to push servos beyond their limits)
    c) fix do-set-servo
    d) fix dataflash log time (was always appearing as 1970)
------------------------------------------------------------------
Copter 3.5-rc1 28-Jan-2017
Changes from 3.4.4
1) Multicopter firmware consolidated into single binary, users must set FRAME_CLASS parameter (1:Quad, 2:Hexa, 3:Octa, 4:OctaQuad, 5:Y6, 7:Tri)
2) PixRacer specific items:
    a) board LEDs supported
    b) ESC calibration start problem resolved (was sometimes not detecting high throttle from pilot)
3) Relaxed compass calibration and compass consistency checks
4) Sensor and Optional Hardware Improvements:
    a) IMU sampling rate for MPU9250, ICM20608 IMUs to 8kHz for improved vibration resistance (Pixracer, Pixhawk2)
    b) Onboard Display (http://ardupilot.org/copter/docs/common-display-onboard.html)
    c) Here+ RTK GPS (UBlox M8P RTK) support
    d) LightWare I2C drivers usable on Copter (thanks to in-tree drivers below)
    e) MaxBotix sonar with serial interface now supported
    f) Bebop optical flow (but sonar not yet operational making this feature currently impossible to use)
5) Precision Loiter using IRLock sensor (set CH7_OPT to 39)
6) Delivery improvements:
   a) Servo gripper (http://ardupilot.org/copter/docs/common-gripper-servo.html)
   b) Package_Place mission command (drops package without vehicle landing) 
7) Pozyx support for Non-GPS flight (http://ardupilot.org/copter/docs/common-pozyx.html)
8) EKF improvements:
    a) improved blending of optical flow and GPS
    b) EKF3 added in ride-along.  Enable by setting EK3_ENABLE=1
    c) improvements when using range finder as primary height reference
9) Object Avoidance improvements (http://ardupilot.org/dev/docs/code-overview-object-avoidance.html):
    a) uses mini-fence
    b) accepts MAVLink distance-sensor messages 
    c) simple avoidance in AltHold mode 
10) Other improvements:
    a) pre-arm check that logging is working
    b) better reporting of battery failsafe to ground stations
    c) reduced minimum waypoint speed to 20cm/s
    d) Flight time recorder (http://ardupilot.org/copter/docs/common-flight-time-recorder.html)
    e) UBlox GPS baud rate fix (was occasionally selecting wrong rate) 
11) Technical improvements (users may not see a functional change):
    a) in-tree drivers lead to improved sharing of drivers with Linux boards
    b) copter arming checks consolidated with other vehicles
------------------------------------------------------------------
Copter 3.4.6 15-Mar-2017
Changes from 3.4.5
1) ensure WPNAV_LOIT_SPEED is non-zero to avoid divide-by-zero
------------------------------------------------------------------
Copter 3.4.5 11-Feb-2017
Changes from 3.4.4
1) Bug fix to Guided mode that could lead to crash after take-off completes if MOT_THST_HOVER too high 
------------------------------------------------------------------
Copter 3.4.4 06-Jan-2017 / Copter 3.4.4-rc1 21-Dec-2016
Changes from 3.4.3
1) Bug Fixes / Minor Enhancements:
    a) prevent unwanted EKF core switching at startup
    b) helicopter prevented from taking off in position hold mode before rotors at full speed
    c) battery resistance calculations fixed
    d) avoid unnecessary parameter change notifications to ground station
    e) default power module definitions for Navio boards
    f) on-board compass calibration capability bit added (tells ground stations that onboard calibration is supported)
------------------------------------------------------------------
Copter 3.4.3 08-Dec-2016 / Copter 3.4.3-rc1 01-Dec-2016
Changes from 3.4.2
1) Bug Fixes:
    a) reduce unnecessary EKF core switching and fix position reset
    b) attitude control does not limit rate if ATC_ACCEL_MAX is zero
    c) ignore arm command from GCS if already armed
    d) set land-complete to false during auto takeoff 
    e) onboard compass calibration memory init fix that could lead to failure to complete
2) Minor Improvements:
    a) LeddarOne driver robustness improvements
    b) allow MOT_THR_MIX_MAX to be as high as 2.0
    c) uavcan bus settle time increased to 2sec
    d) helicopters do not hold position during auto takeoff until rotor is at full speed
------------------------------------------------------------------
Copter 3.4.2 16-Nov-2016 / Copter 3.4.2-rc1/rc2 07-Nov-2016
Changes from 3.4.1
1) Minor Improvements:
    a) ACRO_Y_EXPO applies to all flight modes (but is defaulted to zero)
    b) Autotune timeout increased (helps with large copters)
    c) AltHold filter applied to P (was previously only for D)
    d) arming check for compass health (was previously only a pre-arm check)
2) Bug Fixes:
    a) compass calibration (onboard) fix to return completion status
    b) LeddarOne driver busy-wait fix 
    c) SBF GPS altitude and accuracy reporting fix 
    d) MAV GPS uses existing configured baud rate instead of auto detecting 
------------------------------------------------------------------
Copter 3.4.1 01-Nov-2016
Changes from 3.4.0
1) Pixracer PPM RC input fix
------------------------------------------------------------------
Copter 3.4.0 31-Oct-2016
Changes from 3.4.0-rc7
1) Disabled LeddarOne driver (will be fixed in AC3.4.1 within a couple of weeks)
------------------------------------------------------------------
Copter 3.4.0-rc7 25-Oct-2016
Changes from 3.4.0-rc6
1) Bug fixes, minor improvements:
    a) more DSM binding fixes for pixracer
    b) allow non-motor channels to move before safety switch is pressed
    c) fix Bebop motor order
    d) fix MAVLink system id for first few messages
    e) fix throw mode throttle while rotating to level
------------------------------------------------------------------
Copter 3.4.0-rc6 15-Oct-2016
Changes from 3.4.0-rc5
1) Object Avoidance with SF40c 360 lidar
2) ACRO_Y_EXPO parameter allows exponential yaw in ACRO mode (slow yaw at mid stick but fast response at full stick)
3) ACRO_THR_MID parameter allows custom mid throttle for ACRO mode
4) Precision Landing reliability and accuracy improvements using mini EKF and adding IRLock lens distortion correction 
5) Bug fixes, minor improvements:
    a) fix DSM binding on Pixracer
    b) resolved position jump caused by EKF core change (also added logging and reporting to GCS)
    c) EKF failsafe while in LAND triggers non-GPS LAND
    d) small throttle jump removed when switching between AltHold, Loiter
6) Safety:
    a) EKF falls back to optical flow if GPS fails
    b) pre-arm check that GPS configuration has completed
------------------------------------------------------------------
Copter 3.4.0-rc5 14-Sep-2016
Changes from 3.4.0-rc4
1) Sprayer enabled by default
2) Bug fixes, minor improvements:
    a) EKF fix for yaw angle reset fix when switching between cores (AC3.4 runs multiple EKFs simultaneously)
    b) EKF fixes when fusing range finder into height estimate
    c) pixracer clone board IMU hardware issue work around
    d) dataflash time-going-backwards fix
    e) fix rate PID conversion (AC3.3->AC3.4) for single, coax and tricopters
------------------------------------------------------------------
Copter 3.4.0-rc4 06-Sep-2016
Changes from 3.4.0-rc3
1) Intel Aero flight controller support (not Intel Aero RTF, that was done in a later release)
2) Bug fixes, minor improvements:
    a) resolve unlikely endless-climb in AltHold, Loiter by ensuring Z-axis accelerometer IMAX can always overpower hover throttle
    b) fix auto build issue that could lead to parameter corruption
    c) fix EKF2 gyro estimation error when switching between IMUs
    d) sanity check MOT_THST_MIX_MIN, MAX parameters
    e) increase likelihood that parachute will release by reducing counter instead of resetting counter if vehicle becomes temporarily upright
------------------------------------------------------------------
Copter 3.4.0-rc3 31-Aug-2016
Changes from 3.4.0-rc2
1) Landing detector improvements:
    a) checks that descent rate is less than 1m/s (avoids disarms when vehicle is obviously still descending)
    b) tradheli fix for landing detector
2) WP_NAVALT_MIN parameter limits maximum lean angle when vehicle is below the specified alt while taking off or landing.  Only applies in LAND mode, final stage of RTL and during take-off in AUTO mode
3) GND_EFFECT_COMP parameter allows turning on EKF compensation for ground effect during take-off and landing
4) Advanced Failsafe for use in OutBack challenge (see http://ardupilot.org/plane/docs/advanced-failsafe-configuration.html)
5) AutoTune minor improvement to reduce step size on vehicles with very low hover throttle (i.e. high power-to-weight ratio)
6) Bug fixes, minor improvement:
    a) OneShot ESC calibration fix
    b) LAND_SPEED_HIGH allows specifying vertical descent speed separate from WPNAV_SPEED_DN during the initial descent in LAND mode (and final stage of RTL)
    c) improved USB driver reliability for windows users (NuttX change)
    d) report dataflash logging health to ground station
    e) Guided mode accepts yaw rate from SET_ATTITUDE_TARGET message 
------------------------------------------------------------------
Copter 3.4.0-rc2 08-Aug-2016
Changes from 3.4.0-rc1
1) ADSB based avoidance of manned aircraft
2) Polygon fence (works seamlessly with circular and altitude fences)
3) Throttle related changes:
    a) motors speed feedback to pilot while landed - motors only spin up to minimum throttle as throttle stick is brought to mid (previously spun up to 25%)
    b) MOT_HOVER_LEARN allows MOT_THST_HOVER to be learned in flight
    c) THR_MIN becomes MOT_SPIN_MIN
    d) THR_MID becomes MOT_THST_HOVER
4) Precision landing:
    a) control improved by reducing lag from sensor and correcting math errors
    b) descent rate slows to allow time to correct horizontal position error
5) Guided mode:
    a) velocity controller accelerates/decelerates smoothly to target
    b) Guided_NoGPS flight mode added to allow companion computer control in non-GPS environments
    c) stop at fence if using velocity controller, reject points outside fence if using position controller
6) Throw Mode:
    a) THROW_NEXTMODE parameter allows copter to switch to Auto, Guided, RTL, Land or Brake after throw is complete  
    b) Throw mode fixes so motors reliably start
7) Attitude controller:
    a) use Quaternions instead of Euler angles
    b) ATC_ANG_LIM_TC allows controlling rate at which lean angles are limited to preserve altitude in AltHold, Loiter
8) EKF can use range finder as primary height source if EKF2_RNG_USE_HGT parameter is set to 70
9) Bug fixes
    a) AutoTune fix so that gains don't fall too low
    b) Rally points with altitudes no longer cause vehicle to climb above fence during RTL
    c) various EKF fixes including bug in initialisation of declination co-variances
    d) SingleCopter, CoaxCopter flag gains 
10) Small enhancements:
    a) Rally points outside fence are ignored
    b) AP_Button support added to allow ground station to see if user has pushed a button on the flight controller
    c) support for PLAY_TUNE and LED_CONTROL mavlink messages to cause vehicle to play tune or change colour of LED
    d) support for GPS_INPUT mavlink message to allow supplying vehicle position data from other sources
    e) NAV_DELAY mission command to delay start of mission (or individual command) until a specified absolute time
    e) TKOFF_NAV_ALT param allows take-off with no horizontal position hold until vehicle reaches specified altitude (intended mostly for helicopters)
    f) SCHED_LOOP_RATE param allows slowing main loop rate from default of 400 (intended for developers only) 
11) Safety (in addition to Fence improvements above):
    a) Motors begin spinning 2 seconds after arming (previously motors spun immediately)
------------------------------------------------------------------
Copter 3.4.0-rc1 28-May-2016
Changes from 3.3.3
1) EKF2 allows "boat mode" (attitude initialisation without gyro calibration)
2) Throw mode
3) Terrain following:
    a) support terrain altitudes during missions using GCS's map data or rangefinder (i.e. Lidar)
    b) LightWare range finder driver fixes (I2C works)
    c) Bebop sonar support
4) Precision Landing using IRLock sensor
5) Attitude controller re-organisation (all parameter changes automatically moved and scales adjusted)
    a) RATE_ parameters become ATC_RAT_ (i.e. RATE_RLL_P becomes ATC_RAT_RLL_P) 
    b) Rate Roll, Pitch, Yaw P, D are reduced by 10% for X, V, H frames, increased by 27% for all other frames
    c) STB_ parameters becomes ATC_ANG_ (i.e. STB_RLL_P becomes ATC_ANG_RLL_P)
6) Motors library improvements:
    a) support OneShot ESCs (set MOT_PWM_TYPE to 0 for Normal, 1 for OneShot or 2 for OneShot125)
    b) TriCopter compensates for tail servo angle
    c) SingleCopter, CoaxCopter adjust control surfaces based on throttle output
    d) MOT_PWM_MIN, MAX allow specifying output ranges to ESCs which are difference from throttle input channel (i.e. RC3)
    e) TradHeli servo objects moved into heli class (HSV_ parameters become H_SV_)
7) uAvionix Ping sensor support (ADS-B vehicles appear on GCS, avoidance will come in future release) 
8) Safety:
    a) warning if GPS update rate is slow (under 5hz, does not stop arming) 
------------------------------------------------------------------
Copter 3.3.3 24-Feb-2016 / 3.3.3-rc2 27-Jan-2016
Changes from 3.3.3-rc1
1) bug fix to Guided mode's velocity controller to run at 400hz
2) bug fix to MAVLink routing to allow camera messages to reach MAVLink enabled cameras and gimbals (including SToRM32)
------------------------------------------------------------------
Copter 3.3.3-rc1 4-Jan-2016
Changes from 3.3.2
1) Restrict mode changes in helicopter when rotor is not at speed
2) add ATC_ANGLE_BOOST param to allow disabling angle boost for all flight modes
3) add LightWare range finder support
------------------------------------------------------------------
Copter 3.3.2 01-Dec-2015 / 3.3.2-rc2 18-Nov-2015
Changes from 3.3.2-rc1
1) Bug fix for desired climb rate initialisation that could lead to drop when entering AltHold, Loiter, PosHold
2) Fix to hard landings when WPNAV_SPEED_DN set high in RTL, Auto (resolved by using non-feedforward alt hold)
3) Reduce Bad AHRS by filtering innovations
4) Allow arming without GPS if using Optical Flow
5) Smoother throttle output in Guided mode's velocity control (z-axis now 400hz) 
------------------------------------------------------------------
Copter 3.3.2-rc1 4-Nov-2015
Changes from 3.3.1
1) Helicopter Improvements:
    a) Fix Arming race condition
    b) Fix servos to move after arming in Stabilize and Acro
    c) Implement Pirouette Compensation
    d) Add Rate I-Leak-Min functionality
    e) Add new Stab Collective and Acro Expo Col functions
    f) Add circular swashplate limits (Cyclic Ring)
    g) Add new H_SV_Man functions
    h) Add Hover Roll Trim function
    i) Add Engine Run Enable Aux Channel function
    j) Add servo boot test function
    h) Add Disarm Delay parameter
------------------------------------------------------------------
Copter 3.3.1 26-Oct-2015 / 3.3.1-rc1 20-Oct-2015
Changes from 3.3
1) Bug fix to prevent potential crash if Follow-Me is used after an aborted takeoff
2) compiler upgraded to 4.9.3 (runs slightly faster than 4.7.2 which was used previously)
------------------------------------------------------------------
Copter 3.3 29-Sep-2015 / 3.3-rc12 22-Sep-2015
Changes from 3.3-rc11
1) EKF recovers from pre-arm "Compass variance" failure if compasses are consistent
------------------------------------------------------------------
Copter 3.3-rc11 10-Sep-2015
Changes from 3.3-rc10
1) PreArm "Need 3D Fix" message replaced with detailed reason from EKF
------------------------------------------------------------------
Copter 3.3-rc10 28-Aug-2015
Changes from 3.3-rc9
1) EKF improvements:
    a) simpler optical flow takeoff check
2) Bug Fixes/Minor enhancements:
    a) fix INS3_USE parameter eeprom location
    b) fix SToRM32 serial protocol driver to work with recent versions
    c) increase motor pwm->thrust conversion (aka MOT_THST_EXPO) to 0.65 (was 0.50)
    d) Firmware version sent to GCS in AUTOPILOT_VERSION message
3) Safety:
    a) pre-arm check of compass variance if arming in Loiter, PosHold, Guided
    b) always check GPS before arming in Loiter (previously could be disabled if ARMING_CHECK=0)
    c) sanity check locations received from GCS for follow-me, do-set-home, do-set-ROI
    d) fix optical flow failsafe (was not always triggering LAND when optical flow failed)
    e) failsafe RTL vs LAND decision based on hardcoded 5m from home check (previously used WPNAV_RADIUS parameter)
------------------------------------------------------------------
Copter 3.3-rc9 19-Aug-2015
Changes from 3.3-rc8
1) EKF improvements:
    a) IMU weighting based on vibration levels (previously used accel clipping)
    b) fix blended acceleration (used for altitude control) in cases where first IMU fails
    c) ensure unhealthy barometer values are never consumed
2) TradHeli: remove acceleration feed forward
3) Safety:
    a) check accel, gyro and baro are healthy when arming (previously was only checked pre-arm)
    b) Guided mode velocity controller timeout (vehicle stops) after 3 seconds with no update from GCS
4) Minor enhancements:
    a) fix for AUAV board's usb-connected detection
    b) add Lidar-Lite-V2 support
    c) MOT_THR_MIN_MAX param added to control prioritisation of throttle vs attitude during dynamic flight
    d) RALLY_INCL_HOME param allows always including home when using rally points
    e) DO_FLIGHT_TERMINATION message from GCS acts as kill switch
5) Bug Fixes:
    a) fix to ensure motors start slowly on 2nd spin-up
    b) fix RTL_CLIMB_MIN feature (vehicle climbed too high above home)
------------------------------------------------------------------
Copter 3.3-rc8 25-Jul-2015
Changes from 3.3-rc7
1) EKF improvements:
    a) de-weight accelerometers that are clipping to improve resistance to high vibration
    b) fix EKF to use primary compass instead of first compass (normally the same)
2) UBlox "HDOP" corrected to actually be hdop (was pdop) which leads to 40% lower value reported
3) TradHeli:
    a) Motors library split into "Multicopter" and "TradHeli" so TradHeli does not see multicopter parameters
    b) Heading target reset during landing to reduce vehicle fighting to rotate while on the ground
4) Minor enhancements:
    a) SToRM32 gimbal can be connected to any serial port
    b) log when baro, compass become unhealthy
    c) ESC_CALIBRATION parameter can be set to "9" to disable esc calibration startup check
    d) Circle rate adjustment with ch6 takes effect immediately
    e) log home and origin
    f) pre-arm check of battery voltage and fence
    g) RTL_CLIMB_MIN parameter forces vehicle to climb at least this many cm when RTL is engaged (default is zero)
5) Bug fixes:
    a) fix THR_MIN being incorrectly scaled as pwm value during low-throttle check
    b) fence distance calculated from home (was incorrectly calculated from ekf-origin)
    c) When flying with joystick and joystick is disconnected, control returns immediately to regular TX
    d) dataflash's ATT yaw fixed to report heading as 0 ~ 360
    e) fix to mission's first command being run multiple times during mission if it was a do-command
    f) ekf-check is enabled only after ekf-origin is set (stops red-yellow flashing led when flying without GPS lock)
    g) fix initialisation of mount's mode
    h) start-up logging so parameters only logged once, mission always written
6) Linux:
    a) bebop support
------------------------------------------------------------------
Copter 3.3-rc7 28-Jun-2015
Changes from 3.3-rc6
1) reduce EKF gyro bias uncertainty that caused attitude estimate errors
2) force 400hz IMU logging on (temporary for release candidate testing)
------------------------------------------------------------------
Copter 3.3-rc6 25-Jun-2015
Changes from 3.3-rc5
1) EKF related changes:
    a) reset altitude even when arming without GPS lock
    b) fix yaw twitch caused by EKF heading estimate reset
    c) fix IMU time scaling bug that caused height estimate to deviate from the baro
2) AutoTune improvements:
    a) improved yaw tuning by increasing yaw step magnitude
    b) added logging of accelerations
    c) improvements to step tests
3) Improved crash check:
    a) allow triggering even if pilot doesn't move throttle to zero
    b) easier triggering by removing baro check and using angle error instead of absolute tilt angle 
4) TradHeli:
    a) swash moves while landed in AltHold mode
    b) improvements to land detector
    c) fixed RSC Runup Time calculation
    d) Rate FF Low-pass Filter changed from 5Hz to 10Hz, more responsive
5) support Linux builds for NAVIO+ and Erle-Brain (http://firmware.diydrones.com/Copter/beta/)
6) Other improvements / Bug Fixes:
    a) sonar pre-arm checks only enforced if using optical flow
    b) fix EKF failsafe bug that would not allow recovery
    c) full rate IMU logging for improved vibration analysis (set LOG_BITMASK to All+FullIMU)
    d) new VIBE dataflash message records vibration levels
    e) default MNT_TYPE to "1" if servo gimbal rc outputs were defined
    f) RC_FEEL defaults to medium
    g) addition of SToRM32 serial support (supports mount angle feedback to GCS)
    h) new tricopter's tail servo parameters (MOT_YAW_SV_MIN, MAX, TRIM, REV)
------------------------------------------------------------------
Copter 3.3-rc5 23-May-2015
Changes from 3.3-rc4
1) Fix AHRS bad gyro health message caused by timing jitter and log IMU health
2) TradHeli:
    a) better default rate PIDs
    b) Collective pitch output now operates even when disarmed 
3) Small changes/fixes:
    a) GCS can use MAV_CMD_MISSION_START to start mission in AUTO even without pilot raising throttle 
    b) GCS can force disarming even in flight by setting param2 to "21196"
    c) rc-override timeout reduced from 2 seconds to 1 (applies when using GCS joysticks to control vehicle)
    d) do-set-speed fix so it takes effect immediately during missions
    e) GCS failsafe disarms vehicle if already landed (previously it could RTL) 
------------------------------------------------------------------
Copter 3.3-rc4 17-May-2015
Changes from 3.3-rc3
1) AutoTune:
    a) save roll, pitch, yaw rate acceleration limits along with gains
    b) more conservative gains 
2) Roll, pitch rate control feed-forward now on by default (set ATC_RATE_FF_ENAB to "0" to disable)
3) Serial ports increased to maximum of 4 (set SERIALX_PROTOCOL to 1)
4) MOT_THR_MIX_MIN param to control minimum throttle vs attitude during landing (higher = more attitude control but bumpier landing) 
5) EKF fixes/improvements
    a) prevent yaw errors during fast spins
    b) bug fix preventing external selection of optical flow mode
6) Parachute:
    a) servo/relay held open for 2sec when deploying (was 1sec)
    b) fix altitude check to be alt-above-home (was alt-above ekf origin which could be slightly different)
7) TradHeli:
    a) parameters moved to stop possibility of corruption if board is switched between tradheli and multicopter firmware.  Heli users may need to re-setup some heli-specific params.
    b) H_COLYAW param can be float 
8) Small Improvements / Bug Fixes:
    a) reduced spline overshoot after very long track followed by very short track
    b) log entire mission to dataflash whenever it's uploaded
    c) altitude reported if vehicle takes off before GPS lock
    d) high speed logging of IMU
    e) STOP flight mode renamed to BRAKE and aux switch option added
------------------------------------------------------------------
Copter 3.3-rc2/rc3 02-May-2015
Changes from 3.3-rc1
1) AutoTune reliability fixes (improved filtering to reduce noise interference)
2) Optical flow improvements:
    a) Range Finder pre-arm check - lift vehicle between 50cm ~ 2m before arming.  Can be disabled by setting ARMING_CHECK to "Skip Params/Sonar"
    b) Vehicle altitude limited to range finder altitude when optical flow is enabled 
3) AltHold & Take-off changes:
    a) feed-forward controller and jerk limiting should result in slightly snappier performance and smoother take-offs
    b) vehicle climbs automatically to PILOT_TKOFF_ALT alt when taking off in Loiter, AltHold, PosHold, Sport (disabled by default, pilot's throttle input overrides takeoff)
    c) PILOT_THR_FILT allows enforcing smoother throttle response in manual flight modes (defaults to 0 = off)
    d) TX with sprung throttle can set PILOT_THR_BHV to "1" so motor feedback when landed starts from mid-stick instead of bottom of stick
    e) GCS can initiate takeoff even in Loiter, AltHold, PosHold and sport by issuing NAV_TAKEOFF mavlink command
4) Stop flight mode - causes vehicle to stop quickly, and does not respond to user input or waypoint movement via MAVLink.  Requires GPS, will be renamed to Brake mode.
5) Aux channel features:
    a) Emergency Stop - stops all motors immediately and disarms in 5 seconds
    b) Motor Interlock - opposite of Emergency Stop, must be on to allow motors to spin motors, must be off to arm
6) Air pressure gain scaling (of roll, pitch, yaw) should mostly remove need to re-tune when flying at very different altitudes
7) landing detector simplified to only check vehicle is not accelerating & motors have hit their lower limit
8) Loiter tuning params to remove "freight train" stops:
       raising WPNAV_LOIT_MAXA makes vehicle start and stop faster
       raising WPNAV_LOIT_MINA makes vehicle stop more quickly when sticks centered 
9) Other items:
    a) faster EKF startup
    b) Camera control messages sent via MAVLink to smart cameras.  Allow control of camera zoom for upcoming IntelEdison/Sony QX1 camera control board
    c) Lost Copter Alarm can be triggered by holding throttle down, roll right, pitch back
10) Bug fixes:
    a) Home position set to latest arm position (it was being set to previous disarm location or first GPS lock position)
    b) bug fix to mission Jump to command zero
------------------------------------------------------------------
Copter 3.3-rc1 11-Apr-2015
Changes from 3.2.1
1) Only support fast CPUs boards (Pixhawk, VRBrain, etc) and drop support for APM1, APM2 (sorry!)
2) AutoTune for yaw
3) Smooth throttle curve which should reduce wobbles during fast climbs and descents
4) ch7/ch8 aux switches expanded to ch9 ~ ch12 (see CH9_OPT ~ CH12_OPT params)
5) PX4Flow support in Loiter mode (still somewhat experimental)
6) Safety features:
    a) EKF on by default replacing DCM/InertialNav which should improve robustness
    b) increased accelerometer range from 8G to 16G to reduce chance of climb due to high vibrations (requires accel calibration)
7) Landing features:
    a) improved landing on slopes
    b) retractable landing gear (see LGR_ parameters)
8) Camera Gimbal features:
    a) SToRM32 gimbal support (using MAVLink)
    b) AlexMos gimbal support (using AlexMos serial interface)
    c) do-mount-control commands supported in missions (allows controlling gimbal angle in missions)
9) Battery related features:
    a) PID scaling for battery voltage (disabled by default, see MOT_THST_BAT_ parameters)
    b) smart battery support
10) Other:
    a) support do-set-home command (allows return-to-me and locked home position once GCS enhancements are completed)
    b) performance improvements for Pixhawk reduce CPU load from 80% to 15%
    c) firmware string name changed from ArduCopter to APM:Copter
------------------------------------------------------------------
ArduCopter 3.2.1 11-Feb-2015 / 3.2.1-rc2 30-Jan-2015
Changes from 3.2.1-rc1
1) Bug Fixes:
    a) prevent infinite loop with linked jump commands
    b) Pixhawk memory corruption fix when connecting via USB
    c) vehicle stops at fence altitude limit in Loiter, AltHold, PosHold
    d) protect against multiple arming messages from GCS causing silent gyro calibration failure    
------------------------------------------------------------------
ArduCopter 3.2.1-rc1 08-Jan-2015
Changes from 3.2
1) Enhancements:
    a) reduced twitch when passing Spline waypoints
    b) Faster disarm after landing in Auto, Land, RTL
    c) Pixhawk LED turns green before arming only after GPS HDOP falls below 2.3 (only in flight modes requiring GPS)
2) Safety Features:
    a) Add desired descent rate check to reduce chance of false-positive on landing check
    b) improved MPU6k health monitoring and re-configuration in case of in-flight failure
    c) Rally point distance check reduced to 300m (reduces chance of RTL to far away forgotten Rally point)
    d) auto-disarm if vehicle is landed for 15seconds even in Auto, Guided, RTL, Circle
    e) fence breach while vehicle is landed causes vehicle to disarm (previously did RTL)
3) Bug Fixes:
    a) Check flight mode even when arming from GCS (previously it was possible to arm in RTL mode if arming was initiated from GCS)
    b) Send vehicle target destination in RTL, Guided (allows GCS to show where vehicle is flying to in these modes)
    c) PosHold wind compensation fix
------------------------------------------------------------------
ArduCopter 3.2 07-Nov2014 / 3.2-rc14 31-Oct-2014
Changes from 3.2-rc13
1) Safety Features:
    a) fail to arm if second gyro calibration fails (can be disabled with ARMING_CHECK)
2) Bug fixes:
    a) DCM-check to require one continuous second of bad heading before triggering LAND
    b) I2C bug that could lead to Pixhawk freezing up if I2C bus is noisy
    c) reset DCM and EKF gyro bias estimates after gyro calibration (DCM heading could drift after takeoff due to sudden change in gyro values)
    d) use primary GPS for LED status (instead of always using first GPS)
------------------------------------------------------------------
ArduCopter 3.2-rc13 23-Oct-2014
Changes from 3.2-rc12
1) DCM check triggers LAND if yaw disagrees with GPS by > 60deg (configure with DCM_CHECK_THRESH param) and in Loiter, PosHold, Auto, etc 
2) Safety features:
    a) landing detector checks baro climbrate between -1.5 ~ +1.5 m/s
    b) sanity check AHRS_RP_P and AHRS_YAW_P are never less than 0.05
    c) check set-mode requests from GCS are for this vehicle
3) Bug fixes:
    a) fix ch6 tuning of wp-speed (was getting stuck at zero)
    b) parachute servo set to off position on startup
    c) Auto Takeoff timing bug fix that could cause severe lean on takeoff
    d) timer fix for "slow start" of motors on Pixhawk (timer was incorrectly based on 100hz APM2 main loop speed)
4) reduced number of relays from 4 to 2 (saves memory and flash required on APM boards)
5) reduced number of range finders from 2 to 1 (saves memory and flash on APM boards)
6) allow logging from startup when LOG_BITMASK set to "All+DisarmedLogging" 
------------------------------------------------------------------
ArduCopter 3.2-rc12 10-Oct-2014
Changes from 3.2-rc11
1) disable sonar on APM1 and TradHeli (APM1 & APM2) to allow code to fit 
2) Add pre-arm and health check that gyro calibration succeeded 
3) Bug fix to EKF reporting invalid position and velocity when switched on in flight with Ch7/Ch8 switch 
------------------------------------------------------------------
ArduCopter 3.2-rc11 06-Oct-2014
Changes from 3.2-rc10
1) reduce lean on take-off in Auto by resetting horizontal position targets 
2) TradHeli landing check ignores overall throttle output
3) reduce AHRS bad messages by delaying 20sec after init to allow EKF to settle (Pixhawk only)
4) Bug fixes:
    a) fix THR_MIN scaling issue that could cause landing-detector to fail to detect landing when ch3 min~max > 1000 pwm
    b) fix Mediatek GPS configuration so update rate is set correctly to 5hz
    c) fix to Condition-Yaw mission command to support relative angles
    d) EKF bug fixes when recovering from GPS glitches (affects only Pixhawks using EKF)
------------------------------------------------------------------
ArduCopter 3.2-rc10 24-Sep-2014
Changes from 3.2-rc9
1) two-stage land-detector to reduce motor run-up when landing in Loiter, PosHold, RTL, Auto
2) Allow passthrough from input to output of channels 9 ~ 14 (thanks Emile!)
3) Add 4hz filter to vertical velocity error during AltHold
4) Safety Feature:
    a) increase Alt Disparity pre-arm check threshold to 2m (was 1m)
    b) reset battery failsafe after disarming/arming (thanks AndKe!)
    c) EKF only apply centrifugal corrections when GPS has at least 6 satellites (Pixhawk with EKF enabled only)
5) Bug fixes:
    a) to default compass devid to zero when no compass connected
    b) reduce motor run-up while landing in RTL
------------------------------------------------------------------
ArduCopter 3.2-rc9 11-Sep-2014
Changes from 3.2-rc8
1) FRAM bug fix that could stop Mission or Parameter changes from being saved (Pixhawk, VRBrain only)
------------------------------------------------------------------
ArduCopter 3.2-rc8 11-Sep-2014
Changes from 3.2-rc7
1) EKF reduced ripple to resolve copter motor pulsing
2) Default Param changes:
    a) AltHold Rate P reduced from 6 to 5
    b) AltHold Accel P reduced from 0.75 to 0.5, I from 1.5 to 1.0
    c) EKF check threshold increased from 0.6 to 0.8 to reduce false positives
3) sensor health flags sent to GCS only after initialisation to remove false alerts 
4) suppress bad terrain data alerts
5) Bug Fix:
    a)PX4 dataflash RAM usage reduced to 8k so it works again  
------------------------------------------------------------------
ArduCopter 3.2-rc7 04-Sep-2014
Changes from 3.2-rc6
1) Safety Items:
    a) Landing check made more strict (climb rate requirement reduced to 30cm/s, overall throttle < 25%, rotation < 20deg/sec)
    b) pre-arm check that accels are consistent (Pixhawk only, must be within 1m/sec/sec of each other)
    c) pre-arm check that gyros are consistent (Pixhawk only, must be within 20deg/sec of each other)
    d) report health of all accels and gyros (not just primary) to ground station 
------------------------------------------------------------------
ArduCopter 3.2-rc6 31-Aug-2014
Changes from 3.2-rc5
1) Spline twitch when passing through a waypoint largely resolved
2) THR_DZ param added to allow user configuration of throttle deadzone during AltHold, Loiter, PosHold
3) Landing check made more strict (climb rate must be -40~40cm/s for 1 full second)
4) LAND_REPOSITION param default set to 1
5) TradHeli with flybar passes through pilot inputs directly to swash when in ACRO mode
6) Safety Items:
    a) EKF check disabled when using inertial nav (caused too many false positives)
    b) pre-arm check of internal vs external compass direction (must be within 45deg of each other)
7) Bug Fixes:
    a) resolve NaN in angle targets when vehicle hits gimbal lock in ACRO mode
    b) resolve GPS driver buffer overflow that could lead to missed GPS messages on Pixhawk/PX4 boards
    c) resolve false "compass not calibrated" warnings on Pixhawk/PX4 caused by missing device id initialisation 
------------------------------------------------------------------
ArduCopter 3.2-rc5 15-Aug-2014
Changes from 3.2-rc4
1) Pixhawk's max num waypoints increased to 718
2) Smoother take-off in AltHold, Loiter, PosHold (including removing initial 20cm jump when taking off)
3) ACRO mode roll, pitch, yaw EXPO added for faster rotation when sticks are at extremes (see ACRO_EXPO parameter)
4) ch7/ch8 relay option replaces ch6 option (ch6 is reserved for tuning not switching things on/off)
5) Safety Items:
    a) Baro glitch check relaxed to 5m distance, 15m/s/s max acceleration
    b) EKF/INav check relaxed to 80cm/s/s acceleration correct (default remains as 0.6 but this now means 80cm/s/s)
    c) When GPS or Baro glitch clears, the inertial nav velocities are *not* reset reducing chance of sudden vehicle lean
    d) Baro altitude calculation checked for divide-by-zero and infinity
6) Bug Fixes:
    a) AltHold jump bug fixed (altitude target reset when landed)
    b) Rally point bug fix so it does not climb excessively before flying to rally point
    c) body-frame rate controller z-axis bug fix (fast rotation in z-axis would cause wobble in roll, pitch) 
------------------------------------------------------------------
ArduCopter 3.2-rc4 01-Aug-2014
Changes from 3.2-rc3
1) Pre-takeoff throttle feedback in AltHold, Loiter, PosHold
2) Terrain altitude retrieval from ground station (informational purposes only so far, Pixhawk only) 
3) Safety Items:
    a) "EKF check" will switch to LAND mode if EKF's compass or velocity variance over 0.6 (configurable with EKFCHECK_THRESH param)
       When EKF is not used inertial nav's accelerometer corrections are used as a substitute
    b) Barometer glitch protection added.  BAROGLTCH_DIST and BAROGLTCH_ACCEL parameters control sensitivity similar to GPSGLITCH protection
       When glitching occurs barometer values are temporarily ignored
    c) Throttle/radio and battery failsafes now disarm vehicle when landed regardless of pilot's throttle position
    d) auto-disarm extended to Drift, Sport and OF_Loiter flight modes
    e) APM2 buzzer notification added for arming failure
    f) APM2 arming buzz made longer (now matches Pixhawk)
    g) do-set-servo commands cannot interfere with motor output
4) Bug Fixes:
    a) Drift slow yaw response fixed
    b) AC3.2-rc3 failsafe bug resolved.  In -rc3 the throttle failsafe could be triggered even when disabled or motors armed (although vehicle would not takeoff) 
------------------------------------------------------------------
ArduCopter 3.2-rc3 16-Jul-2014
Changes from 3.2-rc2
1) Hybrid renamed to PosHold
2) Sonar (analog, i2c) and PulsedLight Range Finders enabled on Pixhawk (Allyson, Tridge)
3) Landing changes:
    a) disable pilot repositioning while landing in RTL, Auto (set LAND_REPOSITION to 1 to re-enable) (JonathanC)
    b) delay 4 seconds before landing due to failsafe (JonathanC)
4) Secondary compass calibration enabled, pre-arm check that offsets match current devices (Randy, Tridge, MichaelO)
5) Control improvements:
    a) use bias adjusted gyro rates - helps in cases of severe gyro drift (Jonathan)
    b) bug-fixes when feed-forward turned off (Leonard)
6) TradHeli improvements (RobL):
    a) bug fix to use full collective range in stabilize and acro flight modes
    b) filter added to main rotor input (ch8) to ensure momentary blip doesn't affect main rotor speed
7) Safety items:
    a) increased default circular Fence radius to 300m to reduce chance of breach when GPS lock first acquired
    b) radio failsafe timeout for late frames reduced to 0.5sec for normal receivers or 2.0sec when flying with joystick (Craig)
    c) accelerometer pre-arm check for all active accelerometers (previously only checked the primary accelerometer)
8) Other features:
    a) ch7/ch8 option to retract mount (svefro)
    b) Do-Set-ROI supported in Guided, RTL mode
    c) Condition-Yaw accepted in Guided, RTL modes (MoussSS)
    d) CAMERA dataflash message includes relative and absolute altitude (Craig)
9) Red Balloon Popper support (Randy, Leonard):
    a) Velocity controller added to Guided mode
    b) NAV_GUIDED mission command added
10) Bug fixes:
    a) bug fix to flip on take-off in stabilize mode when landing flag cleared slowly (JonathanC)
    b) allow disarming in AutoTune (JonathanC)
    c) bug fix to unpredictable behaviour when two spline points placed directly ontop of each other
------------------------------------------------------------------
ArduCopter 3.2-rc2 27-May-2014
Changes from 3.2-rc1
1) Hybrid mode initialisation bug fix
2) Throttle pulsing bug fix on Pixhawk
3) Parachute enabled on Pixhawk
4) Rally Points enabled on Pixhawk
------------------------------------------------------------------
ArduCopter 3.2-rc1 9-May-2014
Changes from 3.1.4
1) Hybrid mode - position hold mode but with direct response to pilot input during repositioning (JulienD, SandroT)
2) Spline waypoints (created by David Dewey, modified and integrated by Leonard, Randy)
3) Drift mode uses "throttle assist" for altitude control (Jason)
4) Extended Kalman Filter for potentially more reliable attitude and position control (Pixhawk only) (Paul Riseborough).  Set AHRS_EKF_USE to 1 to enable or use Ch7/8 switch to enable/disable in flight. 
5) Manual flight smoothness:
    a) Smoother roll, pitch response using RC_FEEL_RP parameter (100 = crisp, 0 = extremely soft)
    b) Adjustable max rotation rate (ATC_RATE_RP_MAX, ATC_RATE_Y_MAX) and acceleration (ATC_ACCEL_RP_MAX, ATC_ACCEL_Y_MAX)
6) Autopilot smoothness:
    a) Vertical acceleration in AltHold, Loiter, Hybrid modes can be configured with PILOT_ACCEL_Z parameter (higher = faster acceleration)
    b) Maximum roll and pitch angle acceleration in Loiter mode can be configured with WPNAV_LOIT_JERK (higher = more responsive but potentially jerky)
    c) Yaw speed can be adjusted with ATC_SLEW_YAW parameter (higher = faster)
    d) smoother takeoff with configurable acceleration using WPNAV_ACCEL_Z parameter
    e) Twitches removed during guided mode or when entering Loiter or RTL from high speeds  
7) Mission improvements:
    a) mission will be resumed from last active command when pilot switches out and then back into Auto mode (prev behaviour can be restored by setting MIS_RESTART param to 1)
    b) DO_SET_ROI persistent across waypoints.  All-zero DO_SET_ROI command restores default yaw behaviour
    c) do-jump fixed
    d) conditional_distance fixed
    e) conditional_delay fixed
    f) do-change-speed command takes effect immediately during mission
    g) vehicle faces directly at next waypoint (previously it could be about 10deg off)
    h) loiter turns fix to ensure it will circle around lat/lon point specified in mission command (previously it could be off by CIRCLE_RADIUS)
8) Safety improvements:
    a) After a fence breach, if the pilot re-takes control he/she will be given a minimum of 10 seconds and 20m to recover before the autopilot will invoke RTL or LAND
    b) Parachute support including automatic deployment during mechanical failures
9) Other enhancements:
    a) V-tail quad support
    b) Dual GPS support (secondary GPS output is simply logged, not actually used yet)
    c) Electro Permanent Magnet (aka Gripper) support
    d) Servo pass through for channels 6 ~ 8 (set RC6_FUNCTION to 1)
    e) Remove 80m limit on RTL's return altitude but never let it be above fence's max altitude
10) Other bug fixes:
    a) Bug fix for LAND sometimes getting stuck at 10m
    b) During missions, vehicle will maintain altitude even if WPNAV_SPEED is set above the vehicle's capabilities
    c) when autopilot controls throttle (i.e. Loiter, Auto, etc) vehicle will reach speeds specified in PILOT_VELZ_MAX and WPNAV_SPEED_UP, WPNAV_SPEED_DN parameters
11) CLI removed from APM1/2 to save flash space, critical functions moved to MAVLink:
    a) Individual motor tests (see MP's Initial Setup > Optional Hardware > Motor Test)
    b) compassmot (see MP's Initial Setup > Optional Hardware > Compass/Motor Calib)
    c) parameter reset to factory defautls (see MP's Config/Tuning > Full Parameter List > Reset to Default)
------------------------------------------------------------------
ArduCopter 3.1.5 27-May-2014 / 3.1.5-rc2 20-May-2014
Changes from 3.1.5-rc1
1) Bug Fix to broken loiter (pixhawk only)
2) Workaround to read from FRAM in 128byte chunks to resolve a few users boot issues (Pixhawk only)
------------------------------------------------------------------
ArduCopter 3.1.5-rc1 14-May-2014
Changes from 3.1.4
1) Bug Fix to ignore roll and pitch inputs to loiter controller when in radio failsafe
2) Bug Fix to allow compassmot to work on Pixhawk
------------------------------------------------------------------
ArduCopter 3.1.4 8-May-2014 / 3.1.4-rc1 2-May-2014
Changes from 3.1.3
1) Bug Fix for Pixhawk/PX4 NuttX I2C memory corruption when errors are found on I2C bus
------------------------------------------------------------------
ArduCopter 3.1.3 7-Apr-2014
Changes from 3.1.2
1) Stability patch fix which could cause motors to go to min at full throttle and with large roll/pitch inputs
------------------------------------------------------------------
ArduCopter 3.1.2 13-Feb-2014 / ArduCopter 3.1.2-rc2 12-Feb-2014
Changes from 3.1.2-rc1
1) GPS Glitch detection disabled when connected via USB
2) RC_FEEL_RP param added for adjusting responsiveness to pilot roll/pitch input in Stabilize, Drift, AltHold modes
------------------------------------------------------------------
ArduCopter 3.1.2-rc1 30-Jan-2014
Changes from 3.1.1
1) Pixhawk baro bug fix to SPI communication which could cause large altitude estimate jumps at high temperatures
------------------------------------------------------------------
ArduCopter 3.1.1 26-Jan-2014 / ArduCopter 3.1.1-rc2 21-Jan-2014
Changes from 3.1.1-rc1
1) Pixhawk improvements (available for APM2 when AC3.2 is released):
    a) Faster arming
    b) AHRS_TRIM fix - reduces movement in loiter when yawing
    c) AUX Out 5 & 6 turned into general purpose I/O pins
    d) Three more relays added (relays are pins that can be set to 0V or 5V)
    e) do-set-servo fix to allow servos to be controlled from ground station
    f) Motorsync CLI test
    g) PX4 parameters moved from SD card to eeprom
    h) additional pre-arm checks for baro & inertial nav altitude and lean angle
------------------------------------------------------------------
ArduCopter 3.1.1-rc1 14-Jan-2014
Changes from 3.1
1) Pixhawk improvements:
    a) Telemetry port 2 enabled (for MinimOSD)
    b) SD card reliability improvements
    c) parameters moved to FRAM
    d) faster parameter loading via USB
    e) Futaba SBUS receiver support
2) Bug fixes:
    a) Loiter initialisation fix (Loiter would act like AltHold until flight mode switch changed position)
    b) ROI commands were not returning Lat, Lon, Alt to mission planner when mission was loaded from APM
3) TradHeli only fixes:
    a) Drift now uses same (reduced) collective range as stabilize mode
    b) AutoTune disabled (for tradheli only)
    c) Landing collective (smaller than normal collective) used whenever copter is not moving
------------------------------------------------------------------
ArduCopter 3.1 14-Dec-2013
Changes from 3.1-rc8
1) Pixhawk improvements:
    a) switch to use MPU6k as main accel/gyro
    b) auto loading of IO-board firmware on startup
2) RTL fixes:
    a) initialise waypoint leash length (first RTL stop would be more aggressive than 2nd)
    b) reduce projected stopping distance for higher speed stops
------------------------------------------------------------------
ArduCopter 3.1-rc8 9-Dec-2013
Changes from 3.1-rc7
1) add Y6 motor mapping with all top props CW, bottom pros CCW (set FRAME = 10)
2) Safety Changes:
    a) ignore yaw input during radio failsafe (previously the copter could return home spinning if yaw was full over at time of failsafe)
    b) Reduce GPSGLITCH_RADIUS to 2m (was 5m) to catch glitches faster
3) Bug fixes:
    a) Optical flow SPI bus rates
    b) TradHeli main rotor ramp up speed fix
------------------------------------------------------------------
ArduCopter 3.1-rc7 22-Nov-2013
Changes from 3.1-rc6
1) MOT_SPIN_ARMED default to 70
2) Smoother inertial nav response to missed GPS messages
3) Safety related changes
    a) radio and battery failsafe disarm copter if landed in Loiter or AltHold (previously they would RTL)
    b) Pre-Arm check failure warning output to ground station every 30 seconds until they pass
    c) INS and inertial nav errors logged to dataflash's PM message
    d) pre-arm check for ACRO_BAL_ROLL, ACRO_BAL_PITCH
------------------------------------------------------------------
ArduCopter 3.1-rc6 16-Nov-2013
Improvements over 3.1-rc5
1) Heli improvements:
    a) support for direct drive tails (uses TAIL_TYPE and TAIL_SPEED parameters)
    b) smooth main rotor ramp-up for those without external govenor (RSC_RAMP_TIME)
    c) internal estimate of rotor speed configurable with RSC_RUNUP_TIME parameter to ensure rotor at top speed before starting missions
    d) LAND_COL_MIN collective position used when landed (reduces chance copter will push too hard into the ground when landing or before starting missions)
    e) reduced collective while in stabilize mode (STAB_COL_MIN, STAB_COL_MAX) for more precise throttle control
    f) external gyro parameter range changed from 1000~2000 to 0~1000 (more consistent with other parameters)
    g) dynamic flight detector switches on/off leaky-i term depending on copter speed
2) SingleCopter airframe support (contribution from Bill King)
3) Drift mode replaces TOY
4) MPU6k SPI bus speed decreased to 500khz after 4 errors
5) Safety related changes:
    a) crash detector cuts motors if copter upside down for more than 2 seconds
    b) INS (accel and gyro) health check in pre-arm checks
    c) ARMING_CHECK allows turning on/off individual checks for baro, GPS, compass, parameters, board voltage, radio
    d) detect Ublox GPS running at less than 5hz and resend configuration
    e) GPSGlitch acceptable radius reduced to 5m (stricter detection of glitches)
    f) range check roll, pitch input to ensure crazy radio values don't get through to stabilize controller
    g) GPS failsafe options to trigger AltHold instead of LAND or to trigger LAND even if in flight mode that does not require GPS
    h) Battery failsafe option to trigger RTL instead of LAND
    i) MOT_SPIN_ARMED set to zero by default
6) Bug fixes:
    a) missing throttle controller initialisation would mean Stabilize mode's throttle could be non-tilt-compensated
    b) inertial nav baro and gps delay compensation fix (contribution from Neurocopter)
    c) GPS failsafe was invoking LAND mode which still used GPS for horizontal control
------------------------------------------------------------------
ArduCopter 3.1-rc5 22-Oct-2013
Improvements over 3.1-rc4
1) Pixhawk USB reliability improvements
2) AutoTune changes:
    a) enabled by default
    b) status output to GCS
    c) use 2 pos switch only
3) ch7/ch8 LAND
4) Tricopter stability patch improvements [thanks to texlan]
5) safety improvements:
    a) slower speed up of motors after arming
    b) pre-arm check that copter is moving less than 50cm/s if arming in Loiter or fence enabled
------------------------------------------------------------------
ArduCopter 3.1-rc4 13-Oct-2013
Improvements over 3.1-rc3
1) Performance improvements to resolve APM alt hold issues for Octacopters:
     a) SPI bus speed increased from 500khz to 8Mhz
     b) Telemetry buffer increased to 512bytes
     c) broke up medium and slow loops into individual scheduled tasks and increased priority of alt hold tasks
2) Bug fix for Pixhawk USB connection
3) GPS Glitch improvements:
       a) added GPS glitch check to arming check
       b) parameters for vehicle max acceleration (GPSGLITCH_ACCEL) and always-ok radius (GPSGLICH_RADIUS)
------------------------------------------------------------------
ArduCopter 3.1-rc3 09-Oct-2013
Improvements over 3.1-rc2
1) GPS Glitch protection - gps positions are compared with the previous gps position.  Position accepted if within 10m or copter could have reached the position with max accel of 10m/s/s.
2) Bug fix for pixhawk SPI bus contention that could lead to corrupted accelerometer values on pixhawk resolved
3) Auto Tuning (compile time option only add "#define AUTOTUNE ENABLED" to APM_Config.h and set CH7_Opt or CH8_Opt parameter to 17)
4) CPU Performance improvement when reading from MPU6k for APM
5) SUPER_SIMPLE parameter changed to a bit map to allow some flight modes to use super simpler while others use regular simple (MP release to allow easier selection will go out with AC3.1 official release)
6) Safety changes:
    a) safety button must be pushed before arming on pixhawk
    b) RGB LED (aka toshiba led) changed so that disarmed flashes, armed is either blue (if no gps lock) or green (if gps lock)
    c) sensor health bitmask sent to groundstations
------------------------------------------------------------------
ArduCopter 3.1-rc2 18-Sep-2013
Improvements over 3.1-rc1
1) bug fix for MOT_SPIN_ARMED to allow it to be higher than 127
2) PX4/pixhawk auto-detect internal/external compass so COMPASS_ORIENT should be set to ORIENTATION_NONE if using GPS+compass module
------------------------------------------------------------------
ArduCopter 3.1-rc1 9-Sep-2013
Improvements over 3.0.1
1) Support for Pixhawks board
2) Arm, Disarm, Land and Takeoff in Loiter and AltHold
3) Improved Acro
    a) ACRO_RP_P, ACRO_YAW_P parameters added to control speed of rotation
    b) ACRO_BAL_ROLL, ACRO_BAL_PITCH controls speed at which copter returns to level
    c) ACRO_TRAINER can be set to 0:disable trainer, 1:auto leveling when sticks released, 2:auto leveling and lean angle limited to ANGLE_MAX
    d) Ch7 & Ch8 switch to set ACRO_TRAINER options in-flight
4) SPORT mode - equivalent of earth frame Acro with support for simple mode
5) Sonar ground tracking improvements and bug fixes that reduce reaction to bad sonar data
6) Safety improvements
    a) motors always spin when armed (speed can be controlled with MOT_SPIN_ARMED, set to 0 to disable)
    b) vehicle's maximum lean angle can be reduced (or increased) with the ANGLE_MAX parameter
    c) arming check that GPS hdop is > 2.0 (disable by setting GPS_HDOP parameter to 900)
    d) slow take-off in AUTO, LOITER, ALTHOLD to reduce chance of motor/esc burn-out on large copters
7) Bug fixes:
    a) Optical flow sensor initialisation fix
    b) altitude control fix for Loiter_turns mission command (i.e. mission version of CIRCLE mode)
    c) DO_SET_ROI fix (do not use "ROI")
8) Distribute Loiter & Navigation calcs over 4 cycles to reduce impact on a single 100hz loop
9) RCMAP_ parameters allow remapping input channels 1 ~ 4
------------------------------------------------------------------
ArduCopter 3.0.1-rc2 / 3.0.1 11-Jul-2013
Improvements over 3.0.1-rc1
1) Rate Roll, Pitch and Yaw I fix when we hit motor limits
2) pre-arm check changes:
    a) double flash arming light when pre-arm checks fail
    b) relax mag field checks to 35% min, 165% max of expected field
3) loiter and auto changes:
      a) reduced Loiter speed to 5 m/s
      b) reduced WP_ACCEL to 1 m/s/s (was 2.5 m/s/s)
      c) rounding error fix in loiter controller
      d) bug fix to stopping point calculation for RTL and loiter during missions
4) Stability Patch fix which was freezing Rate Taw I term and allowing uncommanded Yaw
------------------------------------------------------------------
ArduCopter 3.0.1-rc1 26-Jun-2013
Improvements over 3.0.0
1) bug fix to Fence checking position after GPS lock was lost
2) bug fix to LAND so that it does not attempt to maintain horizontal position without GPS lock
------------------------------------------------------------------
ArduCopter 3.0.0 / 3.0.0-rc6 16-Jun-2013
Improvements over 3.0.0-rc5
1) bug fix to Circle mode's start position (was moving to last loiter target)
2) WP_ACCEL parameter added to allow user to adjust acceleration during missions
3) loiter acceleration set to half of LOIT_SPEED parameter value (was hard-coded)
4) reduce AltHold P to 1.0 (was 2.0)
------------------------------------------------------------------
ArduCopter 3.0.0-rc5 04-Jun-2013
Improvements over 3.0.0-rc4
1) bug fix to LAND flight mode in which it could try to fly to mission's next waypoint location
2) bug fix to Circle mode to allow counter-clockwise rotation
3) bug fix to heading change in Loiter, RTL, Missions when pilot's throttle is zero
4) bug fix for mission sticking at take-off command when pilot's throttle is zero
5) bug fix for parameters not saving when new value is same as default value
6) reduce pre-arm board min voltage check to 4.3V (was 4.5V)
7) remove throttle controller's ability to limit lean angle in loiter, rtl, auto
------------------------------------------------------------------
ArduCopter 3.0.0-rc4 02-Jun-2013
Improvements over 3.0.0-rc3
1) loiter improvements:
     i) repositioning enhanced with feed forward
     ii) use tan to convert desired accel to lean angle
2) stability patch improvements for high powered copters or those with roll-pitch rate gains set too high
3) auto mode vertical speed fix (it was not reaching the desired speeds)
4) alt hold smoothed by filtering feed forward input
5) circle mode fix to initial position and smoother initialisation
6) RTL returns to initial yaw heading before descending
7) safe features:
    i) check for gps lock when entering failsafe
    ii) pre-arm check for mag field length
    iii) pre-arm check for board voltage between 4.5v ~ 5.8V
    iv) beep twice during arming
    v) GPS failsafe enabled by default (will LAND if loses GPS in Loiter, AUTO, Guided modes)
    vi) bug fix for alt-hold mode spinning motors before pilot has raised throttle
8) bug fixes:
    i) fixed position mode so it responding to pilot input
    ii) baro cli test
    iii) moved cli motor test to test sub menu and minor change to throttle output
    iv) guided mode yaw control fix
------------------------------------------------------------------
ArduCopter 3.0.0-rc3 22-May-2013
Improvements over 3.0.0-rc2
1) bug fix for dataflash erasing unnecessarily
2) smoother transition to waypoints, loiter:
    intermediate point's speed initialised from copter's current speed
3) Ch8 auxiliary function switch (same features as Ch7)
4) safety checks:
    Warning to GCS of reason for pre-arm check failure
    ARMING_CHECK parameter added to allow disabling pre-arm checks
    Added compass health and offset check to pre-arm check
    compassmot procedure displays interference as percentage of total mag field
5) WPNAV dataflash message combined into NTUN message
6) allow TriCopters to use ESC calibration
------------------------------------------------------------------
ArduCopter 3.0.0-rc2 13-May-2013
Improvements over 3.0.0-rc1:
1) smoother transition to waypoints, loiter:
    reduced loiter max acceleration to smooth waypoints
    bug fix to uninitialised roll/pitch when entering RTL, AUTO, LOITER
2) fast waypoints - copter does not stop at waypoints unless delay is specified
3) WPNAV_LOIT_SPEED added to allow faster/slower loiter repositioning
4) removed speed limits on auto missions
5) enhance LAND mission command takes lat/lon coordinates
6) bug fix for RTL not pointing home sometimes
7) centrifugal correction disabled when copter is disarmed to stop HUD moving
8) centrifugal correction disabled when sat count less than 6 (AHRS_GPS_MINSATS)
9) compass calibration reliability improvements when run from mission planner
10) bug fix to allow compassmot to be run from mission planner terminal screen
11) add support for H-quad frame
12) add COMPASS_ORIENT parameter to support external compass in any orientation
------------------------------------------------------------------
ArduCopter 3.0.0-rc1 01-May-2013
Improvements over 2.9.1b:
1) Inertial navigation for X & Y axis (Randy/Leonard/Jonathan)
2) 3D waypoint navigation library (Leonard/Randy)
    WPNAV_SPEED, WPNAV_SPEED_UP, WPNAV_SPEED_DN control target speeds during missions and RTL
    WP_YAW_BEHAVIOR to allow disabling yaw during missions and RTL
3) PX4 support (some features still not available) (Tridge/Pat/PX4Dev Team)
4) Safety improvements:
    Tin-can shaped fence (set FENCE_ENABLED to 1 and copter will RTL if alt > 150m or horizontal distance from home > 300m) (Randy/Tridge/Leonard)
    GCS failsafe (set FS_GCS_ENABLED to 1 and if you are using a tablet to fly your copter it will RTL and return control to the radio 3 seconds after losing telemetry) (Randy)
    pre-arm checks to ensure accelerometer and radio calibration has been performed before arming (Randy)
5) motor interference compensation for compass (Jonathan/Randy)
6) Circle mode improvements:
    set CIRCLE_RADIUS to zero to do panorama shots in circle mode (copter does not move in a circle but instead slowly rotates)
    CIRCLE_RATE parameter allows controlling direction and speed of rotation in CIRCLE mode and LOITER_TURNS (can also be adjusted in flight from CH6 knob)
7) SONAR_GAIN parameter add to allow reducing the response to objects sensed by sonar (Randy)
8) support for trapezoidal quads (aka V shaped or FPV quads) (Leonard/Craig)
9) performance improvements to dataflash logging (Tridge)
10) bug-fix to analog read which could cause bad sonar reads when using voltage or current monitor (Tridge)
11) bug-fix to motors going to minimum when throttle is low while switching into Loiter, AUTO, RTL, ALT_HOLD (Jason/Randy)
12) bug-fix for auto disarm sometimes disarming shortly after arming (Jason/SirAlex)
------------------------------------------------------------------
ArduCopter 2.9.1b 30-Feb-2013
Improvements over 2.9.1:
1) reduce INS_MPU6K_FILTER to 20hz
2) reduce InertialNav Z-axis time constant to 5 (was 7)
3) increased max InertialNav accel correction to 3 m/s (was 1m/s)
4) bug fix for alt_hold being passed as int16_t to get_throttle_althold_with_slew
5) bug fix for throttle after acro flip (was being kept at min throttle if pilot switched out of ACRO mode while inverted)
6) reduce yaw_rate P default to 0.20 (was 0.25)
------------------------------------------------------------------
ArduCopter 2.9.1 & 2.9.1-rc2 01-Feb-2013
Improvements over 2.9.1-rc1:
1) small corretion to use of THR_MID to scale lower end of manual throttle between THR_MIN and 500 instead of 0 and 500
2) bug fix for longitude scaling being incorrectly calculated using Next Waypoint instead of home which could lead to scaling being 1
3) ESC calibration change to set update rate to ESCs to 50hz to allow simonk ESC to be calibrated
------------------------------------------------------------------
ArduCopter 2.9.1-rc1 31-Jan-2013
Improvements over 2.9:
1) THR_MID parameter added to allow users to adjust the manual throttle so that vehicle hovers at about mid stick
2) bug fix for autotrim - roll axis was backwards
3) bug fix to set sonar_alt_health to zero when sonar is disabled
4) capture level roll and pitch trims as part of accel calibration
5) bug fix to ppm encoder false positives
------------------------------------------------------------------
ArduCopter 2.9 & 2.9-rc5 14-Jan-2013
Improvements over 2.9-rc4:
1) add constraint to loiter commanded roll and pitch angles
2) relax altitude requirement for take-off command to complete
------------------------------------------------------------------
ArduCopter 2.9-rc4 12-Jan-2013
Improvements over 2.9-rc3:
1) Smoother transition between manual and auto flight modes (Leonard)
2) bug fix for LAND not actually landing when initiated from failsafe (Randy/Craig)
------------------------------------------------------------------
ArduCopter 2.9-rc3 11-Jan-2013
Improvements over 2.9-rc2:
1) alt hold with sonar improvements - now on by default (Leonard/Randy)
2) performance and memory usage improvements (Tridge/Randy)
3) increase APM1 baro pressure read from 5hz to 8.3hz to improve alt hold (Randy)
4) bug fix: altitude error reported to GCS (Randy)
5) limit inertial nav's max accel offset correction to 100cm/s/s to speed up recovery after hard impacts (Randy)_
6) moved rate controllers to run after ins read (Tridge/Randy)
------------------------------------------------------------------
ArduCopter 2.9-rc2 31-Dec-2012
Improvements over 2.9-rc1:
1) increased throttle rate gains from 1.0 to 6.0
2) APM1 fix so it works with inertial nav (5hz update rate of baro was beyond the tolerance set in the inav library)
------------------------------------------------------------------
ArduCopter 2.9-rc1 23-Dec-2012
Improvements over 2.8.1:
1) altitude hold improvements:
    a)inertial navigation for vertical axis [Randy/Jonathan/Leonard/Jason]
    b)accel based throttle controller [Leonard/Randy]
    c)accelerometer calibration routine updated to use gauss-newton method [Randy/Tridge/Rolfe Schmidt]
    d)parameters to control climb rate:
        AUTO_VELZ_MIN, AUTO_VELZ_MAX - allows you to control the maximum climb and descent rates of the autopilot (in cm/s)
        PILOT_VELZ_MAX - allows you to control the maximum climb/descent rate when in alt hold or loiter (in cm/s)
2) landing improvements [Leonard/Randy]
    LAND_SPEED - allows you to set the landing speed in cm/s
3) camera related improvements:
    a) AP_Relay enabled for APM2 and integrated with AP_Camera [Sandro Benigno]
    b) camera trigger with channel 7 switch or DO_DIGICAM_CONTROL mission command [Randy]
    c) allow yaw override by pilot or with CONDITIONAL_YAW command during missions [Randy]
        YAW_OVR_BEHAVE - Controls when autopilot takes back normal control of yaw after pilot overrides (0=after next wp, 1=never)
4) trad heli improvements [Rob]
    a) code tested and brought back into the fold (2.8.1 was never released for trad helis)
    b) enabled rate controller (previously only used angle controllers)
    c) fix to rotor speed controllers - now operates by switching off channel 8
    d) allow wider collective pitch range in acro and alt hold modes vs stabilize mode
    e) removed angle boost function because it created more problems than it solved
    f) bug fix to allow collective pitch to use the entire range of servos
5) mediatek gps driver improvements [Craig]
    a) added support for 1.9 firmware
    b) bug fix to start-up routine so sbas can be enabled
6) failsafe improvements (both throttle and battery) [Randy/Craig/John Arne Birkeland]
    a) RTL will not trigger if your throttle is zero - reduces risk of accidentally invoking RTL if you switch off your receiver before disarming
    b) failsafe triggered in unlikely case of a PPM encoder failure
    c) bug fix to resolve motors momentarily reducing to zero after failsafe is triggered
7) mpu6k filtering made configurable and default changed to 42hz for copters [Leonard/Tridge]
8) support ppm sum for transmitters with as few as 5 channels [Randy/John Arne Birkeland]
9) acro trainer - copter will return to be generally upright if you release the sticks in acro mode [Leonard]
    ACRO_BAL_ROLL, ACRO_BAL_PITCH - controls rate at which roll returns to level
    ACRO_TRAINER - 1 to enable the auto-bring-upright feature
10) other changes and bug fixes:
    a) allow >45 degrees when in stabilize mode by adding lines like below to APM_Config (compile time option only) [Jason]
        #define MAX_INPUT_ROLL_ANGLE 6000     // 60 degrees
        #define MAX_INPUT_PITCH_ANGLE 6000    // 60 degrees
    b) bug fix to stop RTL from ever climbing to an unreasonable height (i.e. >80m) [Jason]
    c) event and state logging [Jason]
    d) allow cli to be used over telemetry link [Tridge]
    e) bug fix to allow compass accumulate to run when we have spare cpu cycles [Randy]
    f) bug fix so do_set_servo command works [Randy]
    g) bug fix to PID controller's so they don't calculate crazy D term on the first call [Tridge]
    h) bug fix to initialise navigation parameter to resolve twitch when entering some navigation modes [Jason]
    i) performance improvement to copter leds - use DigitalFastWrite and DigitalFastRead instead of native arduino functions  [Randy]
    j) removed unused stab_d from roll and pitch controller [Jason]
    k) bug fix for guided mode not reaching target altitude if it reaches horizontal target first [Randy]
    l) code clean-up, parameter documentation improvements [Randy/Jason/Rob/others]

------------------------------------------------------------------
ArduCopter 2.8.1 22-Oct-2012
Improvements over 2.8:
- 430 bytes of RAM freed up to resolve APM1 level issue and reduce chance of memory corruption on both APM1 and APM2

Improvements over 2.7.3:
- Improved ACRO mode (Leonard Hall)
- Improved stability patch to reduce "climb-on-yaw" problem (Leonard, Rob Lefebvre, Randy)
- Rate controller targets moved to body frames (yaw control now works properly when copter is inverted) (Leonard/Randy)
- Less bouncy Stabilize yaw control (Leonard)
- OpticalFlow sensor support for APM2.5 (Randy)
- DMP works again by adding "#define DMP_ENABLED ENABLED" to APM_Config.h You can also log DMP vs DCM to the dataflash by adding "#define SECONDARY_DMP_ENABLED ENABLED" (Randy)
- Watch dog added to shutdown motors if main loop feezes for 2 seconds (Randy)
- Thrust curve added to linearize pwm->thrust. Removes deadzone found above 90% throttle in most ESC/motors (Randy)
- More timing improvements (main loop is now tied to MPU6000s interrupt) (Randy)
- GPS NMEA bug fix (Alexey Kozin)
- Logging improvements (log I terms, dump all settings at head of dataflash log) (Jason)

Bug Fixes / Parameter changes:
- fixed skipping of last waypoint (Jason)
- resolved twitching when no GPS attached (Tridge)
- fixed loss of altitude if alt hold is engaged before first GPS lock (Randy/Jason)
- moved Roll-Pitch I terms from Stabilize controllers to Rate controllers
- TILT_COMPENSATION param tuned for TradHeli (Rob)

Code Cleanup:
- HAL changes for platform portability (Pat Hickey)
- Removed INSTANT_PWM (Randy)
------------------------------------------------------------------<|MERGE_RESOLUTION|>--- conflicted
+++ resolved
@@ -1,17 +1,15 @@
 ArduPilot Copter Release Notes:
 ------------------------------------------------------------------
-<<<<<<< HEAD
-ArduHeli 3.5.4 08-Nov-2017
-Differences/Changes from Copter 3.5.4rc1
+ArduHeli 3.5.4 23-Nov-2017
+Differences/Changes from Copter 3.5.4rc2
 1) EKF Updates with origin height mask (Paul Riseborough)
 2) Swash control direction for leading/trailing edge (Rob Lefebvre)
-=======
+------------------------------------------------------------------
 Copter 3.5.4 23-Nov-2017 / 3.5.4-rc2 17-Nov-2017
 Changes from 3.5.3
 1) Compass improvements / bug fixes:
     a) probe for LIS3MDL on I2C address 0x1e
     b) bug fix pixracer compass detection
->>>>>>> 284349c3
 ------------------------------------------------------------------
 Copter 3.5.4-rc1 08-Nov-2017
 Changes from 3.5.3
